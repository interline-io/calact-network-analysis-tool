<template>
  <NuxtLayout name="default">
    <template #breadcrumbs />
    <template #footer />
    <template #menu-items>
      <ul class="menu-list">
        <li>
          <a :class="itemHelper('query')" title="Query" role="button" @click="setTab({ tab: 'query', sub: '' })">
            <o-icon
              icon="magnify"
              class="is-fullwidth"
              size="large"
            />
          </a>
        </li>
        <li>
          <a :class="itemHelper('filter')" title="Filter" role="button" @click="setTab({ tab: 'filter', sub: '' })">
            <o-icon
              icon="filter"
              class="is-fullwidth"
              size="large"
            />
          </a>
        </li>
        <li>
          <a :class="itemHelper('map')" title="Map" role="button" @click="setTab({ tab: 'map', sub: '' })">
            <o-icon
              icon="map"
              class="is-fullwidth"
              size="large"
            />
          </a>
        </li>
        <li>
          <a :class="itemHelper('report')" title="Report" role="button" @click="setTab({ tab: 'report', sub: '' })">
            <o-icon
              icon="file-chart"
              class="is-fullwidth"
              size="large"
            />
          </a>
        </li>
        <li>
          <a v-if="stopDepartureProgress.queue > 0 || loading" class="menu-item" style="color:white;text-align:center">
            <img src="~assets/spinner.svg" alt="Loading">
          </a>
        </li>
      </ul>
    </template>

    <template #main>
      <!-- Loading and error handling -->
      <!-- <o-loading
        :active="loading"
        :full-page="true"
      >
        <img src="~assets/spinner.svg" alt="Loading">
      </o-loading> -->

      <tl-modal
        v-model="hasError"
        title="Error"
      >
        <tl-msg-error title="There was an error :(">
          {{ error }}
        </tl-msg-error>
      </tl-modal>

      <div style="position:relative">
        <div v-if="activeTab.tab === 'query'" class="cal-overlay">
          <cal-query
            v-model:start-date="startDate"
            v-model:end-date="endDate"
            v-model:geom-source="geomSource"
            v-model:geom-layer="geomLayer"
            v-model:schedule-enabled="scheduleEnabled"
            v-model:geography-ids="geographyIds"
            :census-geography-layer-options="censusGeographyLayerOptions"
            :bbox="bbox"
            :map-extent-center="mapExtentCenter"
            :census-geographies-selected="censusGeographiesSelected"
            @set-bbox="bbox = $event"
            @explore="runQuery()"
          />
        </div>

        <div v-if="activeTab.tab === 'filter'" class="cal-overlay">
          <cal-filter
            v-model:start-date="startDate"
            v-model:end-date="endDate"
            v-model:start-time="startTime"
            v-model:end-time="endTime"
            v-model:base-map="baseMap"
            v-model:data-display-mode="dataDisplayMode"
            v-model:color-key="colorKey"
            v-model:unit-system="unitSystem"
            v-model:hide-unmarked="hideUnmarked"
            v-model:selected-days="selectedDays"
            v-model:selected-route-types="selectedRouteTypes"
            v-model:selected-agencies="selectedAgencies"
            v-model:selected-day-of-week-mode="selectedDayOfWeekMode"
            v-model:selected-time-of-day-mode="selectedTimeOfDayMode"
            v-model:frequency-under-enabled="frequencyUnderEnabled"
            v-model:frequency-under="frequencyUnder"
            v-model:frequency-over-enabled="frequencyOverEnabled"
            v-model:frequency-over="frequencyOver"
            v-model:calculate-frequency-mode="calculateFrequencyMode"
            v-model:max-fare-enabled="maxFareEnabled"
            v-model:max-fare="maxFare"
            v-model:min-fare-enabled="minFareEnabled"
            v-model:min-fare="minFare"
            :stop-departure-loading-complete="stopDepartureLoadingComplete"
            :stop-features="stopFeatures"
            :agency-features="agencyFeatures"
            :active-tab="activeTab.sub"
            @reset-filters="resetFilters"
          />
        </div>

        <div v-if="activeTab.tab === 'report'" class="cal-overlay">
          <cal-report
            v-model:data-display-mode="dataDisplayMode"
            v-model:aggregate-mode="geomLayer"
            :census-geography-layer-options="censusGeographyLayerOptions"
            :stop-features="stopFeatures"
            :route-features="routeFeatures"
            :agency-features="agencyFeatures"
            :export-features="exportFeatures"
            :filter-summary="filterSummary"
            :stop-departure-loading-complete="stopDepartureLoadingComplete"
            @click-filter-link="setTab({ tab: 'filter', sub: 'data-display' })"
          />
        </div>
      </div>

      <!-- This is a component for handling data flow -->
      <cal-scenario
        :bbox="bbox"
        :end-date="endDate"
        :end-time="endTime"
        :frequency-over-enabled="frequencyOverEnabled"
        :frequency-over="frequencyOver"
        :frequency-under-enabled="frequencyUnderEnabled"
        :frequency-under="frequencyUnder"
        :geography-ids="geographyIds"
        :geom-source="geomSource"
        :run-count="runCount"
        :schedule-enabled="scheduleEnabled"
        :selected-agencies="selectedAgencies"
        :selected-day-of-week-mode="selectedDayOfWeekMode"
        :selected-days="selectedDays"
        :selected-route-types="selectedRouteTypes"
        :selected-time-of-day-mode="selectedTimeOfDayMode"
        :start-date="startDate"
        :start-time="startTime"
        @set-stop-departure-progress="stopDepartureProgress = $event"
        @set-stop-departure-loading-complete="stopDepartureLoadingComplete = $event"
        @set-stop-features="stopFeatures = $event"
        @set-agency-features="agencyFeatures = $event"
        @set-route-features="routeFeatures = $event"
        @set-loading="loading = $event"
        @set-error="setError"
      />

      <!-- This is a component for displaying the map and legend -->
      <cal-map
        :bbox="bbox"
        :census-geographies-selected="censusGeographiesSelected"
        :stop-features="stopFeatures"
        :route-features="routeFeatures"
        :agency-features="agencyFeatures"
        :display-edit-bbox-mode="displayEditBboxMode"
        :data-display-mode="dataDisplayMode"
        :color-key="colorKey"
        :hide-unmarked="hideUnmarked"
        :stop-departure-loading-complete="stopDepartureLoadingComplete"
        @set-bbox="bbox = $event"
        @set-map-extent="setMapExtent"
        @set-export-features="exportFeatures = $event"
      />
    </template>
  </NuxtLayout>
</template>

<script lang="ts" setup>
import { computed } from 'vue'
import { useQuery } from '@vue/apollo-composable'
<<<<<<< HEAD
import { type dow, dowValues, routeTypes } from '~/src/constants'
import type { Route } from '~/src/route'
import type { Agency } from '~/src/agency'
import type { Stop } from '~/src/stop'
import { fmtDate, fmtTime, parseDate, parseTime, getLocalDateNoTime } from '~/src/datetime'
import { type Bbox, type Point, type Feature, parseBbox, bboxString } from '~/src/geom'
import { type CensusDataset, type CensusGeography, geographyLayerQuery } from '~/src/census'
=======
import type { Stop } from '~/src/stop'
import type { Route } from '~/src/route'
import { type CensusDataset, type CensusGeography, geographyLayerQuery } from '~/src/census'
import { type Bbox, type Point, type Feature, parseBbox, bboxString } from '~/src/geom'
import { fmtDate, fmtTime, parseDate, parseTime, getLocalDateNoTime } from '~/src/datetime'
import type { Agency } from '~/src/agency'
import { type dow, dowValues, routeTypes } from '~/src/constants'
>>>>>>> b19098fd
import { navigateTo } from '#imports'

definePageMeta({
  layout: false
})

const route = useRoute()

/////////////////

const scheduleEnabled = ref(true)
const defaultBbox = '-122.69075,45.51358,-122.66809,45.53306'
const runCount = ref(0)

/////////////////
// Loading and error handling
const loading = ref(false)
const hasError = ref(false)
const error = ref(null)
const stopDepartureProgress = ref({ queue: 0, total: 0 })
const stopDepartureLoadingComplete = ref(false)

function setError (err: any) {
  error.value = err
  hasError.value = true
}

// Runs on explore event from query (when user clicks "Run Query")
function runQuery () {
  runCount.value++
  activeTab.value = { tab: 'map', sub: '' }
  stopFeatures.value = []
  routeFeatures.value = []
  agencyFeatures.value = []
}

// Handle query parameters
async function setQuery (params: Record<string, any>) {
  await navigateTo({ replace: true, query: removeEmpty({ ...route.query, ...params }) })
}

const geomSource = computed({
  get () {
    return route.query.geomSource?.toString() || 'bbox'
  },
  set (v: string) {
    setQuery({ ...route.query, geomSource: v })
  }
})

const geomLayer = computed({
  get () {
    return route.query.geomLayer ? route.query.geomLayer?.toString() : 'place'
  },
  set (v: string) {
    setQuery({ ...route.query, geomLayer: v })
  }
})

const geographyIds = computed({
  get () {
    return route.query.geographyIds?.toString().split(',').map(p => (parseInt(p))) || []
  },
  set (v: number[]) {
    setQuery({ ...route.query, geographyIds: v.map(String).join(',') })
  }
})

const startDate = computed({
  get () {
    return parseDate(route.query.startDate?.toString() || '') || getLocalDateNoTime()
  },
  set (v: Date) {
    setQuery({ ...route.query, startDate: fmtDate(v) })
  }
})

const endDate = computed({
  get () {
    if (route.query?.endDate) {
      return parseDate(route.query.endDate?.toString() || '') || getLocalDateNoTime()
    }
    const n = new Date(startDate.value.valueOf())
    n.setDate(n.getDate() + 6)
    return n
  },
  set (v: Date) {
    setQuery({ ...route.query, endDate: fmtDate(v) })
  }
})

const startTime = computed({
  get () {
    return parseTime(route.query.startTime?.toString() || '') || new Date(0, 0, 0, 0, 0)
  },
  set (v: Date | null) {
    setQuery({ ...route.query, startTime: fmtTime(v) })
  }
})

const endTime = computed({
  get () {
    return parseTime(route.query.endTime?.toString() || '') || new Date(0, 0, 0, 23, 59)
  },
  set (v: Date | null) {
    setQuery({ ...route.query, endTime: fmtTime(v) })
  }
})

const bbox = computed({
  get () {
    const bbox = route.query.bbox?.toString() ?? defaultBbox
    return parseBbox(bbox)
  },
  set (v: Bbox) {
    setQuery({ ...route.query, bbox: bboxString(v) })
  }
})

const unitSystem = computed({
  get () {
    return route.query.unitSystem?.toString() || 'us'
  },
  set (v: string) {
    setQuery({ ...route.query, unitSystem: v })
  }
})

const hideUnmarked = computed({
  get () {
    return route.query.hideUnmarked?.toString() === 'true'
  },
  set (v: boolean) {
    setQuery({ ...route.query, hideUnmarked: v ? 'true' : '' })
  }
})

const dataDisplayMode = computed({
  get () {
    return route.query.dataDisplayMode?.toString() || 'Route'
  },
  set (v: string) {
    setQuery({ ...route.query, dataDisplayMode: v })
  }
})

const colorKey = computed({
  get () {
    return route.query.colorKey?.toString() || 'Mode'
  },
  set (v: string) {
    setQuery({ ...route.query, colorKey: v })
  }
})

const baseMap = computed({
  get () {
    return route.query.baseMap?.toString() || 'Streets'
  },
  set (v: string) {
    setQuery({ ...route.query, baseMap: v })
  }
})

const selectedDayOfWeekMode = computed({
  get () {
    return route.query.selectedDayOfWeekMode?.toString() || 'Any'
  },
  set (v: string) {
    setQuery({ ...route.query, selectedDayOfWeekMode: v === 'Any' ? '' : v })
  }
})

const selectedTimeOfDayMode = computed({
  get () {
    return route.query.selectedTimeOfDayMode?.toString() || 'All'
  },
  set (v: string) {
    setQuery({ ...route.query, selectedTimeOfDayMode: v === 'All' ? '' : v })
  }
})

const selectedRouteTypes = computed({
  get (): number[] {
    const d = arrayParam('selectedRouteTypes', [])
    if (d.length) {
      return d.map(p => parseInt(p))
    }
    return Array.from(routeTypes.keys())
  },
  set (v: string[]) {
    setQuery({ ...route.query, selectedRouteTypes: v.join(',') })
  }
})

const selectedAgencies = computed({
  get (): string[] {
    return arrayParam('selectedAgencies', [])
  },
  set (v: string[]) {
    setQuery({ ...route.query, selectedAgencies: v.join(',') })
  }
})

const selectedDays = computed({
  get (): dow[] {
    if (!Object.prototype.hasOwnProperty.call(route.query, 'selectedDays')) {
      // if no `selectedDays` param present, check them all
      return dowValues.slice()
    } else {
      return arrayParam('selectedDays', []) as dow[]
    }
  },
  set (v: string[]) {
    // if all days are checked, just omit the param
    const days = new Set(v)
    const omit = dowValues.every(day => days.has(day))
    setQuery({ ...route.query, selectedDays: omit ? '' : v.join(',') })
  }
})

const frequencyUnderEnabled = computed({
  get () {
    return route.query.frequencyUnderEnabled?.toString() === 'true'
  },
  set (v: boolean) {
    setQuery({ ...route.query, frequencyUnderEnabled: v ? 'true' : '' })
  }
})

const frequencyUnder = computed({
  get () {
    return parseInt(route.query.frequencyUnder?.toString() || '') || 15
  },
  set (v: number) {
    setQuery({ ...route.query, frequencyUnder: v.toString() })
  }
})

const frequencyOverEnabled = computed({
  get () {
    return route.query.frequencyOverEnabled?.toString() === 'true'
  },
  set (v: boolean) {
    setQuery({ ...route.query, frequencyOverEnabled: v ? 'true' : '' })
  }
})

const frequencyOver = computed({
  get () {
    return parseInt(route.query.frequencyOver?.toString() || '') || 15
  },
  set (v: number) {
    setQuery({ ...route.query, frequencyOver: v.toString() })
  }
})

const calculateFrequencyMode = computed({
  get () {
    return route.query.calculateFrequencyMode?.toString() === 'true'
  },
  set (v: boolean) {
    setQuery({ ...route.query, calculateFrequencyMode: v ? 'true' : '' })
  }
})

const maxFareEnabled = computed({
  get () {
    return route.query.maxFareEnabled?.toString() === 'true'
  },
  set (v: boolean) {
    setQuery({ ...route.query, maxFareEnabled: v ? 'true' : '' })
  }
})

const maxFare = computed({
  get () {
    return parseInt(route.query.maxFare?.toString() || '') || 0
  },
  set (v: number) {
    setQuery({ ...route.query, maxFare: v.toString() })
  }
})

const minFareEnabled = computed({
  get () {
    return route.query.minFareEnabled?.toString() === 'true'
  },
  set (v: string) {
    setQuery({ ...route.query, minFareEnabled: v ? 'true' : '' })
  }
})

const minFare = computed({
  get () {
    return parseInt(route.query.minFare?.toString() || '') || 0
  },
  set (v: string) {
    setQuery({ ...route.query, minFare: v.toString() })
  }
})

/////////////////
// Geography datasets

const {
  result: censusGeographyResult,
} = useQuery<{ census_datasets: CensusDataset[] }>(
  geographyLayerQuery,
  () => ({
    geography_ids: geographyIds.value,
    include_geographies: geographyIds.value.length > 0,
  })
)

const censusGeographyLayerOptions = computed(() => {
  const geomDatasets = censusGeographyResult.value?.census_datasets || []
  const options = []
  for (const ds of geomDatasets || []) {
    for (const layer of ds.layers || []) {
      const label = `${ds.description || ds.name}: ${layer.description || layer.name}`
      options.push({ value: layer.name, label: label })
    }
  }
  return options
})

const censusGeographiesSelected = computed((): CensusGeography[] => {
  const ret: CensusGeography[] = []
  for (const ds of censusGeographyResult.value?.census_datasets || []) {
    for (const geo of ds.geographies || []) {
      ret.push(geo)
    }
  }
  return ret
})

/////////////////

// Each result in the filter summary will be a string to be used as a bullet point.
// We will only include results if the filter is set to something interesting (not default)
const filterSummary = computed((): string[] => {
  // const mode = dataDisplayMode.value
  const results: string[] = []

  // route types
  const rtypes = selectedRouteTypes.value.map(val => toTitleCase(routeTypes.get(val) || '')).filter(Boolean)
  if (rtypes.length !== routeTypes.size) {
    results.push('with route types ' + rtypes.join(', '))
  }

  // agencies
  const agencies = selectedAgencies.value
  if (agencies.length) {
    results.push('operated by ' + agencies.join(', '))
  }

  // date range
  const today = fmtDate(getLocalDateNoTime(), 'P')
  const sdate = fmtDate(startDate.value, 'P') || today
  const edate = fmtDate(endDate.value, 'P') || today
  if (sdate !== today && edate !== today && sdate !== edate) {
    results.push('operating between ' + sdate + ' and ' + edate)
  } else if (sdate !== today && edate !== today && sdate === edate) {
    results.push('operating on ' + sdate)
  } else if (sdate !== today && edate === today) {
    results.push('operating after ' + sdate)
  }

  // days of week  (always show something here)
  const days = selectedDays.value.map(val => toTitleCase(val))
  const dowMode = selectedDayOfWeekMode.value
  if (dowMode === 'All' /* && days.length !== 7 */) {
    results.push('operating all of ' + days.join(', '))
  } else if (dowMode === 'Any') {
    results.push('operating any of ' + days.join(', '))
  }

  // time range
  if (selectedTimeOfDayMode.value !== 'All') {
    const stime = fmtTime(startTime.value, 'p')
    const etime = fmtTime(endTime.value, 'p')
    if (stime && etime && stime !== etime) {
      results.push('operating between ' + stime + ' and ' + etime)
    } else if (stime && etime && stime === etime) {
      results.push('operating at ' + stime)
    } else if (stime && !etime) {
      results.push('operating after ' + stime)
    } else if (etime && !stime) {
      results.push('operating before ' + etime)
    }
  }

  // frequencies
  const hasMinFreq = frequencyOverEnabled.value
  const minFreq = frequencyOver.value
  const hasMaxFreq = frequencyUnderEnabled.value
  const maxFreq = frequencyUnder.value
  if (hasMinFreq && hasMaxFreq && minFreq !== maxFreq) {
    results.push('with frequency between ' + minFreq + ' and ' + maxFreq + ' minutes')
  } else if (hasMinFreq && hasMaxFreq && minFreq === maxFreq) {
    results.push('with frequency exactly ' + minFreq + ' minutes')
  } else if (hasMinFreq && !hasMaxFreq) {
    results.push('with frequency at least ' + minFreq + ' minutes')
  } else if (hasMaxFreq && !hasMinFreq) {
    results.push('with frequency less than ' + maxFreq + ' minutes')
  }

  // fares
  const hasMinFare = minFareEnabled.value
  const minDollar = minFare.value
  const hasMaxFare = maxFareEnabled.value
  const maxDollar = maxFare.value
  if (hasMinFare && hasMaxFare && minDollar !== maxDollar) {
    results.push('with fare between $' + minDollar + ' and $' + maxDollar)
  } else if (hasMinFare && hasMaxFare && minDollar === maxDollar) {
    results.push('with fare exactly $' + minDollar)
  } else if (hasMinFare && !hasMaxFare) {
    results.push('with fare at least $' + minDollar)
  } else if (hasMaxFare && !hasMinFare) {
    results.push('with fare less than $' + maxDollar)
  }

  return results
})

/////////////////////////
// Event passing
/////////////////////////

const stopFeatures = shallowRef<Stop[]>([])
const routeFeatures = shallowRef<Route[]>([])
const agencyFeatures = shallowRef<Agency[]>([])
const exportFeatures = shallowRef<Feature[]>([])

// Tab handling
const activeTab = ref({ tab: 'query', sub: '' })

// Initialize displayEditBboxMode based on initial values
const displayEditBboxMode = ref(activeTab.value.tab === 'query' && (route.query.geomSource?.toString() || 'bbox') === 'bbox')

interface Tab {
  tab: string
  sub: string
}

function setTab (v: Tab) {
  if (activeTab.value.tab === v.tab) {
    activeTab.value = { tab: 'map', sub: '' }
    return
  }
  activeTab.value = v
}

/////////////////////////////
// Other setters
/////////////////////////////

// We need to keep reference to the map extent
const mapExtent = ref<Bbox | null>(null)

const mapExtentCenter = computed((): Point | null => {
  const bbox = mapExtent.value
  if (bbox?.valid) {
    return {
      lon: (bbox.ne.lon + bbox.sw.lon) / 2,
      lat: (bbox.ne.lat + bbox.sw.lat) / 2
    }
  }
  return null
})

watch(geomSource, () => {
  if (geomSource.value === 'mapExtent' && mapExtent.value) {
    bbox.value = mapExtent.value
  }
})

watch([activeTab, geomSource], () => {
  if (activeTab.value.tab === 'query' && geomSource.value === 'bbox') {
    displayEditBboxMode.value = true
  } else {
    displayEditBboxMode.value = false
  }
})

async function setMapExtent (v: Bbox) {
  mapExtent.value = v
  if (geomSource.value === 'mapExtent') {
    bbox.value = mapExtent.value
  }
}

async function resetFilters () {
  const p = removeEmpty({
    ...route.query,
    startTime: '',
    endTime: '',
    selectedAgencies: '',
    // selectedDays: '',
    selectedRouteTypes: '',
    selectedDayOfWeekMode: '',
    selectedTimeOfDayMode: '',
    frequencyUnderEnabled: '',
    frequencyUnder: '',
    frequencyOverEnabled: '',
    frequencyOver: '',
    calculateFrequencyMode: '',
    maxFareEnabled: '',
    maxFare: '',
    minFareEnabled: '',
    minFare: '',
    colorKey: '',
    unitSystem: '',
    hideUnmarked: '',
    baseMap: '',
  })
  // Note, `selectedDays` is special, see note below.
  // When clearing filters, it should removed, not set to ''
  delete p.selectedDays

  await navigateTo({ replace: true, query: p })
}

//////////////////////
// Helpers
//////////////////////

function removeEmpty (v: Record<string, any>): Record<string, any> {
  // Note, `selectedDays` is special - we want to allow it to be empty string ''.
  // That means the user unchecked all the days.
  // Removing it would re-check all the days.
  // todo: improve?
  const r: Record<string, any> = {}
  for (const k in v) {
    if (v[k] || k === 'selectedDays') {
      r[k] = v[k]
    }
  }
  return r
}

function itemHelper (p: string): string {
  if (activeTab.value.tab === p) {
    return 'is-active'
  }
  return 'is-secondary'
}

function arrayParam (p: string, def: string[]): string[] {
  const a = route.query[p]?.toString().split(',').filter(p => (p)) || []
  return a.length > 0 ? a : def
}

function toTitleCase (str: string): string {
  return str.replace(
    /\w\S*/g,
    text => text.charAt(0).toUpperCase() + text.substring(1).toLowerCase()
  )
}
</script>

<style scoped lang="scss">
.cal-overlay {
  position:absolute;
  top:0px;
  left:0px;
  height:100vh;
  z-index:1000;
}
</style><|MERGE_RESOLUTION|>--- conflicted
+++ resolved
@@ -185,15 +185,6 @@
 <script lang="ts" setup>
 import { computed } from 'vue'
 import { useQuery } from '@vue/apollo-composable'
-<<<<<<< HEAD
-import { type dow, dowValues, routeTypes } from '~/src/constants'
-import type { Route } from '~/src/route'
-import type { Agency } from '~/src/agency'
-import type { Stop } from '~/src/stop'
-import { fmtDate, fmtTime, parseDate, parseTime, getLocalDateNoTime } from '~/src/datetime'
-import { type Bbox, type Point, type Feature, parseBbox, bboxString } from '~/src/geom'
-import { type CensusDataset, type CensusGeography, geographyLayerQuery } from '~/src/census'
-=======
 import type { Stop } from '~/src/stop'
 import type { Route } from '~/src/route'
 import { type CensusDataset, type CensusGeography, geographyLayerQuery } from '~/src/census'
@@ -201,7 +192,6 @@
 import { fmtDate, fmtTime, parseDate, parseTime, getLocalDateNoTime } from '~/src/datetime'
 import type { Agency } from '~/src/agency'
 import { type dow, dowValues, routeTypes } from '~/src/constants'
->>>>>>> b19098fd
 import { navigateTo } from '#imports'
 
 definePageMeta({
