--- conflicted
+++ resolved
@@ -77,12 +77,8 @@
             @explore="setReady()"
           />
         </div>
-<<<<<<< HEAD
-
-        <div v-if="activeTab === 'filter'" class="cal-overlay">
-=======
+
         <div v-if="activeTab.tab === 'filter'" class="cal-overlay">
->>>>>>> cfb987e1
           <cal-filter
             v-model:start-date="startDate"
             v-model:end-date="endDate"
