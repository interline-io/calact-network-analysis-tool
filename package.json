{
  "name": "calact-network-analysis-tool",
  "version": "1.0.0",
  "description": "calact-network-analysis-tool",
  "author": "Ian Rees",
  "private": true,
  "type": "module",
  "scripts": {
    "dev": "nuxt dev",
    "build": "nuxt build",
    "start": "nuxt start",
    "generate": "nuxt generate",
    "lint": "eslint .",
<<<<<<< HEAD
    "cli-example": "tsx docs/examples/cli-example.ts",
=======
>>>>>>> 881e79e9
    "test": "vitest",
    "test:watch": "vitest --watch"
  },
  "dependencies": {
<<<<<<< HEAD
    "@aitodotai/json-stringify-pretty-compact": "^1.3.0",
    "csv-stringify": "^6.5.2",
    "drizzle-kit": "^0.31.2",
    "eslint": "9.31.0",
    "nuxt": "3.16.0",
    "tlv2-ui": "https://github.com/interline-io/tlv2-ui.git#commit=3274fc736cb189b4adbeef728dd77ba629c266ad"
=======
    "@aitodotai/json-stringify-pretty-compact": "1.3.0",
    "csv-stringify": "6.5.2",
    "eslint": "9.31.0",
    "nuxt": "3.16.0",
    "tlv2-ui": "https://github.com/interline-io/tlv2-ui.git#commit=3274fc736cb189b4adbeef728dd77ba629c266ad",
    "vue-concurrency": "5.0.3"
>>>>>>> 881e79e9
  },
  "packageManager": "yarn@4.3.0"
}<|MERGE_RESOLUTION|>--- conflicted
+++ resolved
@@ -11,29 +11,16 @@
     "start": "nuxt start",
     "generate": "nuxt generate",
     "lint": "eslint .",
-<<<<<<< HEAD
-    "cli-example": "tsx docs/examples/cli-example.ts",
-=======
->>>>>>> 881e79e9
     "test": "vitest",
     "test:watch": "vitest --watch"
   },
   "dependencies": {
-<<<<<<< HEAD
-    "@aitodotai/json-stringify-pretty-compact": "^1.3.0",
-    "csv-stringify": "^6.5.2",
-    "drizzle-kit": "^0.31.2",
-    "eslint": "9.31.0",
-    "nuxt": "3.16.0",
-    "tlv2-ui": "https://github.com/interline-io/tlv2-ui.git#commit=3274fc736cb189b4adbeef728dd77ba629c266ad"
-=======
     "@aitodotai/json-stringify-pretty-compact": "1.3.0",
     "csv-stringify": "6.5.2",
     "eslint": "9.31.0",
     "nuxt": "3.16.0",
     "tlv2-ui": "https://github.com/interline-io/tlv2-ui.git#commit=3274fc736cb189b4adbeef728dd77ba629c266ad",
     "vue-concurrency": "5.0.3"
->>>>>>> 881e79e9
   },
   "packageManager": "yarn@4.3.0"
 }