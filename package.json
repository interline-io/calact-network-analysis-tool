{
  "name": "calact-network-analysis-tool",
  "version": "1.0.0",
  "description": "calact-network-analysis-tool",
  "author": "Ian Rees",
  "private": true,
  "type": "module",
  "scripts": {
    "dev": "nuxt dev",
    "build": "nuxt build",
    "start": "nuxt start",
    "generate": "nuxt generate",
    "lint": "eslint .",
    "test": "vitest run --reporter=basic",
    "test:watch": "vitest --watch",
    "calact": "tsx scripts/calact.ts"
  },
  "dependencies": {
    "@aitodotai/json-stringify-pretty-compact": "1.3.0",
<<<<<<< HEAD
    "big-json": "^3.2.0",
=======
    "@types/big-json": "3.2.0",
    "big-json": "3.2.0",
>>>>>>> f3e36dcc
    "csv-stringify": "6.5.2",
    "eslint": "9.31.0",
    "nuxt": "3.16.0",
    "tlv2-ui": "https://github.com/interline-io/tlv2-ui.git#commit=4b61022684fb558a4336e214e4c084614162805d",
    "tsx": "4.20.3",
    "vitest": "3.2.4"
  },
  "packageManager": "yarn@4.3.0",
  "devDependencies": {
    "@types/big-json": "^3"
  }
}<|MERGE_RESOLUTION|>--- conflicted
+++ resolved
@@ -17,12 +17,8 @@
   },
   "dependencies": {
     "@aitodotai/json-stringify-pretty-compact": "1.3.0",
-<<<<<<< HEAD
-    "big-json": "^3.2.0",
-=======
     "@types/big-json": "3.2.0",
     "big-json": "3.2.0",
->>>>>>> f3e36dcc
     "csv-stringify": "6.5.2",
     "eslint": "9.31.0",
     "nuxt": "3.16.0",
@@ -30,8 +26,5 @@
     "tsx": "4.20.3",
     "vitest": "3.2.4"
   },
-  "packageManager": "yarn@4.3.0",
-  "devDependencies": {
-    "@types/big-json": "^3"
-  }
+  "packageManager": "yarn@4.3.0"
 }