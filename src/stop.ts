import { gql } from 'graphql-tag'
import { format } from 'date-fns'
import type { StopDepartureCache } from '~/src/departure-cache'
import { type dow, routeTypes } from '~/src/constants'
import { parseHMS } from '~/src/datetime'

//////////
// Stops
//////////

export const stopQuery = gql`
query ($limit: Int, $after: Int, $where: StopFilter) {
  stops(limit: $limit, after: $after, where: $where) {
    id
    location_type
    stop_id
    stop_name
    stop_code
    stop_desc
    stop_timezone
    stop_url
    zone_id
    wheelchair_boarding
    platform_code
    tts_stop_name
    geometry
<<<<<<< HEAD
    census_geographies(where:{radius:1.0}) {
=======
    census_geographies(where:{radius:0.0}) {
>>>>>>> f3e36dcc
      id
      geoid
      layer_name
      name
    }
    route_stops {
      route {
        id
        route_id
        route_type
        route_short_name
        route_long_name
        agency {
          id
          agency_id
          agency_name
        }
      }
    }
  }
}`

export interface StopGtfs {
  location_type: number
  stop_id: string
  stop_name?: string
  stop_code?: string
  stop_desc?: string
  stop_timezone?: string
  stop_url?: string
  zone_id?: string
  wheelchair_boarding?: number
  platform_code?: string
  tts_stop_name?: string
}

export interface StopDerived {
  marked: boolean
  visits: StopVisitSummary | null
}

export interface StopVisitCounts {
  date_count: number
  visit_count: number
  visit_average: number | null
  all_date_service: boolean
}

export interface StopVisitSummary {
  total: StopVisitCounts
  monday: StopVisitCounts
  tuesday: StopVisitCounts
  wednesday: StopVisitCounts
  thursday: StopVisitCounts
  friday: StopVisitCounts
  saturday: StopVisitCounts
  sunday: StopVisitCounts
}

export type StopGql = {
  __typename?: string // GraphQL compatibility
  id: number
  geometry: GeoJSON.Point
  census_geographies: [{
    id: number
    name: string
    geoid: string
    layer_name: string
  }]
  route_stops: {
    route: {
      id: number
      route_id: string
      route_type: number
      route_short_name: string
      route_long_name: string
      agency: {
        id: number
        agency_id: string
        agency_name: string
      }
    }
  }[]
} & StopGtfs

export type StopCsv = StopGtfs & {
  id: number
  routes_modes: string
  routes_count: number
  agencies_count: number
  marked: boolean
  visit_count_daily_average: number | null
  visit_count_monday_average: number | null
  visit_count_tuesday_average: number | null
  visit_count_wednesday_average: number | null
  visit_count_thursday_average: number | null
  visit_count_friday_average: number | null
  visit_count_saturday_average: number | null
  visit_count_sunday_average: number | null
}

interface StopGeoAggregateCsv {
  geoid: string
  layer_name: string
  name: string
  routes_count: number
  routes_modes: string
  stops_count: number
  agencies_count: number
  visit_count_daily_average: number | null
}

export type Stop = StopGql & StopDerived

const dowDateString: dow[] = ['sunday', 'monday', 'tuesday', 'wednesday', 'thursday', 'friday', 'saturday']

//////////////////////////////////////
// Stop filtering
//////////////////////////////////////

// Mutates calculated fields on Stop
export function stopSetDerived (
  stop: Stop,
  selectedDays: dow[],
  selectedDayMode: string,
  selectedDateRange: Date[],
  selectedStartTime: string,
  selectedEndTime: string,
  selectedRouteTypes: number[],
  selectedAgencies: string[],
  frequencyUnder: number,
  frequencyOver: number,
  markedRoutes: Set<number>,
  sdCache: StopDepartureCache | null,) {
  // Apply filters
  // Make sure to run stopVisits before stopMarked
  stop.visits = stopVisits(
    stop,
    selectedDays,
    selectedDateRange,
    selectedStartTime,
    selectedEndTime,
    sdCache,
  )
  stop.marked = stopMarked(
    stop,
    selectedDays,
    selectedDayMode,
    selectedRouteTypes,
    selectedAgencies,
    frequencyUnder,
    frequencyOver,
    markedRoutes,
    sdCache,
  )
}

export function newStopVisitSummary (): StopVisitSummary {
  return {
    total: newStopVisitCounts(),
    monday: newStopVisitCounts(),
    tuesday: newStopVisitCounts(),
    wednesday: newStopVisitCounts(),
    thursday: newStopVisitCounts(),
    friday: newStopVisitCounts(),
    saturday: newStopVisitCounts(),
    sunday: newStopVisitCounts(),
  }
}

function stopVisits (
  stop: StopGql,
  selectedDays: dow[],
  selectedDateRange: Date[],
  selectedStartTime: string,
  selectedEndTime: string,
  sdCache: StopDepartureCache | null,
): StopVisitSummary {
  const result = newStopVisitSummary()
  if (!sdCache) {
    return result
  }
  const startTime = parseHMS(selectedStartTime)
  const endTime = parseHMS(selectedEndTime)
  for (const sd of selectedDateRange) {
    const sdDow = dowDateString[sd.getDay()] || ''
    if (!selectedDays.includes(sdDow)) {
      continue
    }
    // TODO: memoize formatted date
    const stopDepTimes = sdCache.get(stop.id, format(sd, 'yyyy-MM-dd')).map((st) => { return parseHMS(st.departure_time) })
    let count = 0
    for (const depTime of stopDepTimes) {
      if (depTime >= startTime && depTime <= endTime) {
        count += 1
      }
    }
    result.total.date_count += 1
    result.total.visit_count += count
    result.total.visit_average = checkDiv(result.total.visit_count, result.total.date_count)
    let resultDay = result.total
    switch (sd.getDay()) {
      case 0:
        resultDay = result.sunday
        break
      case 1:
        resultDay = result.monday
        break
      case 2:
        resultDay = result.tuesday
        break
      case 3:
        resultDay = result.wednesday
        break
      case 4:
        resultDay = result.thursday
        break
      case 5:
        resultDay = result.friday
        break
      case 6:
        resultDay = result.saturday
        break
    }
    resultDay.date_count += 1
    resultDay.visit_count += count
    resultDay.visit_average = checkDiv(resultDay.visit_count, resultDay.date_count)
    if (count === 0) {
      resultDay.all_date_service = false
    }
  }
  // console.log('stopVisitResult:', stop.id, 'counts:', result)
  return result
}

// Filter stops
function stopMarked (
  stop: Stop,
  selectedDays: dow[],
  selectedDayMode: string,
  selectedRouteTypes: number[],
  selectedAgencies: string[],
  frequencyUnder: number,
  frequencyOver: number,
  markedRoutes: Set<number>,
  sdCache: StopDepartureCache | null,
): boolean {
  // Check departure days
  if (sdCache) {
    // hasAny: stop has service on at least one selected day of week
    // hasAll: stop has service on all selected days of week
    let hasAny = false
    let hasAll = true
    for (const sd of selectedDays) {
      // if-else tree required to avoid arbitrary index into type
      let r: StopVisitCounts | null = null
      if (sd === 'sunday') {
        r = stop.visits?.sunday || null
      } else if (sd === 'monday') {
        r = stop.visits?.monday || null
      } else if (sd === 'tuesday') {
        r = stop.visits?.tuesday || null
      } else if (sd === 'wednesday') {
        r = stop.visits?.wednesday || null
      } else if (sd === 'thursday') {
        r = stop.visits?.thursday || null
      } else if (sd === 'friday') {
        r = stop.visits?.friday || null
      } else if (sd === 'saturday') {
        r = stop.visits?.saturday || null
      }
      if (!r) { continue }
      if (r.visit_count > 0) {
        hasAny = true
      }
      if (!r.all_date_service) {
        hasAll = false
      }
    }
    // Check mode
    let found = false
    if (selectedDayMode === 'Any') {
      found = hasAny
    } else if (selectedDayMode === 'All') {
      found = hasAll
    }
    // Not found, no further processing
    if (!found) {
      return false
    }
  }

  // Check marked routes
  // Must match at least one marked route
  if (selectedAgencies.length > 0 || selectedRouteTypes.length > 0 || frequencyUnder > 0 || frequencyOver > 0) {
    const hasMarkedRoute = stop.route_stops.some(rs => markedRoutes.has(rs.route.id))
    if (!hasMarkedRoute) {
      console.log('no marked route', stop.id)
      return false
    }
  }

  // Default is to return true
  return true
}

function newStopVisitCounts (): StopVisitCounts {
  return {
    visit_count: 0,
    date_count: 0,
    visit_average: null,
    all_date_service: true
  }
}

function checkDiv (a: number, b: number): number {
  return b === 0 ? 0 : a / b
}

///////////////////////////
// Stop csv
///////////////////////////

export function stopGeoAggregateCsv (stops: Stop[], aggregationKey: string): StopGeoAggregateCsv[] {
  const stopAgg = new Map<string, {
    geoid: string
    layer_name: string
    name: string
    visits_count?: number
    stops_count: Set<number>
    routes_count: Set<number>
    routes_modes: Set<number>
    agencies_count: Set<number>
  }>()

  const dateCount = stops[0]?.visits?.total?.date_count || 0
  for (const stop of stops) {
    const geogs = (stop.census_geographies || []).filter(g => g.layer_name === aggregationKey)
    for (const geog of geogs) {
      const a = stopAgg.get(geog.geoid) || {
        geoid: geog.geoid,
        layer_name: geog.layer_name,
        name: geog.name,
        visits_count: 0,
        stops_count: new Set<number>(),
        routes_count: new Set<number>(),
        routes_modes: new Set<number>(),
        agencies_count: new Set<number>(),
      }
      a.stops_count.add(stop.id)
      a.visits_count = (a.visits_count || 0) + (stop.visits?.total?.visit_count || 0)
      for (const rstop of stop.route_stops) {
        a.agencies_count.add(rstop.route.agency.id)
        a.routes_count.add(rstop.route.id)
        a.routes_modes.add(rstop.route.route_type)
      }
      stopAgg.set(geog.geoid, a)
    }
  }
  const result = stopAgg.values().map((a): StopGeoAggregateCsv => {
    const rmodes = a.routes_modes.values().map((r): string => routeTypes.get(r) || 'Unknown')
    return {
      geoid: a.geoid,
      layer_name: a.layer_name,
      name: a.name,
      stops_count: a.stops_count.size,
      routes_count: a.routes_count.size,
      routes_modes: [...rmodes].join(', '),
      agencies_count: a.agencies_count.size,
      visit_count_daily_average: roundOr(checkDiv(a.visits_count || 0, dateCount)),
    }
  })
  return [...result]
}

export function stopToStopCsv (stop: Stop): StopCsv {
  const routeStops = stop.route_stops || []
  const modes = new Set()
  const agencies = new Set()
  for (const rstop of routeStops) {
    agencies.add(rstop.route.agency.id)
    const rtype = rstop.route.route_type
    const mode = routeTypes.get(rtype)
    if (mode) {
      modes.add(mode)
    }
  }
  return {
    // GTFS properties
    id: stop.id,
    location_type: stop.location_type,
    stop_id: stop.stop_id,
    stop_name: stop.stop_name,
    stop_desc: stop.stop_desc,
    stop_timezone: stop.stop_timezone,
    stop_url: stop.stop_url,
    zone_id: stop.zone_id,
    wheelchair_boarding: stop.wheelchair_boarding,
    platform_code: stop.platform_code,
    tts_stop_name: stop.tts_stop_name,
    // Derived properties
    marked: stop.marked,
    routes_count: stop.route_stops.length,
    routes_modes: Array.from(modes).join(','),
    agencies_count: agencies.size,
    visit_count_daily_average: roundOr(stop.visits?.total?.visit_average),
    visit_count_monday_average: roundOr(stop.visits?.monday?.visit_average),
    visit_count_tuesday_average: roundOr(stop.visits?.tuesday?.visit_average),
    visit_count_wednesday_average: roundOr(stop.visits?.wednesday?.visit_average),
    visit_count_thursday_average: roundOr(stop.visits?.thursday?.visit_average),
    visit_count_friday_average: roundOr(stop.visits?.friday?.visit_average),
    visit_count_saturday_average: roundOr(stop.visits?.saturday?.visit_average),
    visit_count_sunday_average: roundOr(stop.visits?.sunday?.visit_average),
  }
}

function roundOr (value: number | null | undefined): number | null {
  const digits = 2
  if (value == null) {
    return null
  }
  const factor = Math.pow(10, digits)
  return Math.round(value * factor) / factor
}<|MERGE_RESOLUTION|>--- conflicted
+++ resolved
@@ -24,11 +24,7 @@
     platform_code
     tts_stop_name
     geometry
-<<<<<<< HEAD
-    census_geographies(where:{radius:1.0}) {
-=======
     census_geographies(where:{radius:0.0}) {
->>>>>>> f3e36dcc
       id
       geoid
       layer_name
