import { gql } from 'graphql-tag'
import { format } from 'date-fns'
import type { Point } from 'geojson'
import type { StopDepartureCache } from '~/src/departure-cache'
import { type dow, routeTypes } from '~/src/constants'
import { parseHMS } from '~/src/datetime'

//////////
// Stops
//////////

export const stopQuery = gql`
query ($limit: Int, $after: Int, $where: StopFilter, $dataset_name: String, $layer_name: String) {
  stops(limit: $limit, after: $after, where: $where) {
    id
    location_type
    stop_id
    stop_name
    stop_code
    stop_desc
    stop_timezone
    stop_url
    zone_id
    wheelchair_boarding
    platform_code
    tts_stop_name
    parent {
    stop_id
  }
    geometry
<<<<<<< HEAD
    feed_version {
      sha1
      feed {
        onestop_id
      }
    }
    census_geographies(where:{radius:0.0}) {
=======
    census_geographies(limit: 100, where:{dataset: $dataset_name, layer: $layer_name, radius:0.0}) {
>>>>>>> 8008159c
      id
      geoid
      layer_name
      name
    }
    route_stops {
      route {
        id
        route_id
        route_type
        route_short_name
        route_long_name
        agency {
          id
          agency_id
          agency_name
        }
      }
    }
  }
}`

export interface StopGtfs {
  location_type: number
  stop_id: string
  stop_name?: string
  stop_code?: string
  stop_desc?: string
  stop_timezone?: string
  stop_url?: string
  zone_id?: string
  wheelchair_boarding?: number
  platform_code?: string
  tts_stop_name?: string
}

export interface StopDerived {
  marked: boolean
  visits: StopVisitSummary | null
}

export interface StopVisitCounts {
  date_count: number
  visit_count: number
  visit_average: number | null
  all_date_service: boolean
}

export interface StopVisitSummary {
  total: StopVisitCounts
  monday: StopVisitCounts
  tuesday: StopVisitCounts
  wednesday: StopVisitCounts
  thursday: StopVisitCounts
  friday: StopVisitCounts
  saturday: StopVisitCounts
  sunday: StopVisitCounts
}

export type StopGql = {
  __typename?: string // GraphQL compatibility
  id: number
  geometry: Point
  parent?: {
    stop_id: string
  } | null
  feed_version: {
    sha1: string
    feed: {
      onestop_id: string
    }
  }
  census_geographies: [{
    id: number
    name: string
    geoid: string
    layer_name: string
  }]
  route_stops: {
    route: {
      id: number
      route_id: string
      route_type: number
      route_short_name: string
      route_long_name: string
      agency: {
        id: number
        agency_id: string
        agency_name: string
      }
    }
  }[]
} & StopGtfs

export type StopCsv = StopGtfs & {
  id: number
  routes_modes: string
  routes_count: number
  agencies_count: number
  marked: boolean
  visit_count_daily_average: number | null
  visit_count_monday_average: number | null
  visit_count_tuesday_average: number | null
  visit_count_wednesday_average: number | null
  visit_count_thursday_average: number | null
  visit_count_friday_average: number | null
  visit_count_saturday_average: number | null
  visit_count_sunday_average: number | null
}

interface StopGeoAggregateCsv {
  geoid: string
  layer_name: string
  name: string
  routes_count: number
  routes_modes: string
  stops_count: number
  agencies_count: number
  visit_count_daily_average: number | null
}

export type Stop = StopGql & StopDerived

const dowDateString: dow[] = ['sunday', 'monday', 'tuesday', 'wednesday', 'thursday', 'friday', 'saturday']

//////////////////////////////////////
// Stop filtering
//////////////////////////////////////

// Mutates calculated fields on Stop
export function stopSetDerived (
  stop: Stop,
  selectedDays: dow[],
  selectedDayMode: string,
  selectedDateRange: Date[],
  selectedStartTime: string,
  selectedEndTime: string,
  selectedRouteTypes: number[],
  selectedAgencies: string[],
  frequencyUnder: number,
  frequencyOver: number,
  markedRoutes: Set<number>,
  sdCache: StopDepartureCache | null,) {
  // Apply filters
  // Make sure to run stopVisits before stopMarked
  stop.visits = stopVisits(
    stop,
    selectedDays,
    selectedDateRange,
    selectedStartTime,
    selectedEndTime,
    sdCache,
  )
  stop.marked = stopMarked(
    stop,
    selectedDays,
    selectedDayMode,
    selectedRouteTypes,
    selectedAgencies,
    frequencyUnder,
    frequencyOver,
    markedRoutes,
    sdCache,
  )
}

export function newStopVisitSummary (): StopVisitSummary {
  return {
    total: newStopVisitCounts(),
    monday: newStopVisitCounts(),
    tuesday: newStopVisitCounts(),
    wednesday: newStopVisitCounts(),
    thursday: newStopVisitCounts(),
    friday: newStopVisitCounts(),
    saturday: newStopVisitCounts(),
    sunday: newStopVisitCounts(),
  }
}

function stopVisits (
  stop: StopGql,
  selectedDays: dow[],
  selectedDateRange: Date[],
  selectedStartTime: string,
  selectedEndTime: string,
  sdCache: StopDepartureCache | null,
): StopVisitSummary {
  const result = newStopVisitSummary()
  if (!sdCache) {
    return result
  }
  const startTime = parseHMS(selectedStartTime)
  const endTime = parseHMS(selectedEndTime)
  for (const sd of selectedDateRange) {
    const sdDow = dowDateString[sd.getDay()] || ''
    if (!selectedDays.includes(sdDow)) {
      continue
    }
    // TODO: memoize formatted date
    const stopDepTimes = sdCache.get(stop.id, format(sd, 'yyyy-MM-dd')).map((st) => { return parseHMS(st.departure_time) })
    let count = 0
    for (const depTime of stopDepTimes) {
      if (depTime >= startTime && depTime <= endTime) {
        count += 1
      }
    }
    result.total.date_count += 1
    result.total.visit_count += count
    result.total.visit_average = checkDiv(result.total.visit_count, result.total.date_count)
    let resultDay = result.total
    switch (sd.getDay()) {
      case 0:
        resultDay = result.sunday
        break
      case 1:
        resultDay = result.monday
        break
      case 2:
        resultDay = result.tuesday
        break
      case 3:
        resultDay = result.wednesday
        break
      case 4:
        resultDay = result.thursday
        break
      case 5:
        resultDay = result.friday
        break
      case 6:
        resultDay = result.saturday
        break
    }
    resultDay.date_count += 1
    resultDay.visit_count += count
    resultDay.visit_average = checkDiv(resultDay.visit_count, resultDay.date_count)
    if (count === 0) {
      resultDay.all_date_service = false
    }
  }
  // console.log('stopVisitResult:', stop.id, 'counts:', result)
  return result
}

// Filter stops
function stopMarked (
  stop: Stop,
  selectedDays: dow[],
  selectedDayMode: string,
  selectedRouteTypes: number[],
  selectedAgencies: string[],
  frequencyUnder: number,
  frequencyOver: number,
  markedRoutes: Set<number>,
  sdCache: StopDepartureCache | null,
): boolean {
  // Check departure days
  if (sdCache) {
    // hasAny: stop has service on at least one selected day of week
    // hasAll: stop has service on all selected days of week
    let hasAny = false
    let hasAll = true
    for (const sd of selectedDays) {
      // if-else tree required to avoid arbitrary index into type
      let r: StopVisitCounts | null = null
      if (sd === 'sunday') {
        r = stop.visits?.sunday || null
      } else if (sd === 'monday') {
        r = stop.visits?.monday || null
      } else if (sd === 'tuesday') {
        r = stop.visits?.tuesday || null
      } else if (sd === 'wednesday') {
        r = stop.visits?.wednesday || null
      } else if (sd === 'thursday') {
        r = stop.visits?.thursday || null
      } else if (sd === 'friday') {
        r = stop.visits?.friday || null
      } else if (sd === 'saturday') {
        r = stop.visits?.saturday || null
      }
      if (!r) { continue }
      if (r.visit_count > 0) {
        hasAny = true
      }
      if (!r.all_date_service) {
        hasAll = false
      }
    }
    // Check mode
    let found = false
    if (selectedDayMode === 'Any') {
      found = hasAny
    } else if (selectedDayMode === 'All') {
      found = hasAll
    }
    // Not found, no further processing
    if (!found) {
      return false
    }
  }

  // Check marked routes
  // Must match at least one marked route
  if (selectedAgencies.length > 0 || selectedRouteTypes.length > 0 || frequencyUnder > 0 || frequencyOver > 0) {
    const hasMarkedRoute = stop.route_stops.some(rs => markedRoutes.has(rs.route.id))
    if (!hasMarkedRoute) {
      console.log('no marked route', stop.id)
      return false
    }
  }

  // Default is to return true
  return true
}

function newStopVisitCounts (): StopVisitCounts {
  return {
    visit_count: 0,
    date_count: 0,
    visit_average: null,
    all_date_service: true
  }
}

function checkDiv (a: number, b: number): number {
  return b === 0 ? 0 : a / b
}

///////////////////////////
// Stop csv
///////////////////////////

export function stopGeoAggregateCsv (stops: Stop[], aggregationKey: string): StopGeoAggregateCsv[] {
  const stopAgg = new Map<string, {
    geoid: string
    layer_name: string
    name: string
    visits_count?: number
    stops_count: Set<number>
    routes_count: Set<number>
    routes_modes: Set<number>
    agencies_count: Set<number>
  }>()

  const dateCount = stops[0]?.visits?.total?.date_count || 0
  for (const stop of stops) {
    const geogs = (stop.census_geographies || []).filter(g => g.layer_name === aggregationKey)
    for (const geog of geogs) {
      const a = stopAgg.get(geog.geoid) || {
        geoid: geog.geoid,
        layer_name: geog.layer_name,
        name: geog.name,
        visits_count: 0,
        stops_count: new Set<number>(),
        routes_count: new Set<number>(),
        routes_modes: new Set<number>(),
        agencies_count: new Set<number>(),
      }
      a.stops_count.add(stop.id)
      a.visits_count = (a.visits_count || 0) + (stop.visits?.total?.visit_count || 0)
      for (const rstop of stop.route_stops) {
        a.agencies_count.add(rstop.route.agency.id)
        a.routes_count.add(rstop.route.id)
        a.routes_modes.add(rstop.route.route_type)
      }
      stopAgg.set(geog.geoid, a)
    }
  }
  const result = stopAgg.values().map((a): StopGeoAggregateCsv => {
    const rmodes = a.routes_modes.values().map((r): string => routeTypes.get(r) || 'Unknown')
    return {
      geoid: a.geoid,
      layer_name: a.layer_name,
      name: a.name,
      stops_count: a.stops_count.size,
      routes_count: a.routes_count.size,
      routes_modes: [...rmodes].join(', '),
      agencies_count: a.agencies_count.size,
      visit_count_daily_average: roundOr(checkDiv(a.visits_count || 0, dateCount)),
    }
  })
  return [...result]
}

export function stopToStopCsv (stop: Stop): StopCsv {
  const routeStops = stop.route_stops || []
  const modes = new Set()
  const agencies = new Set()
  for (const rstop of routeStops) {
    agencies.add(rstop.route.agency.id)
    const rtype = rstop.route.route_type
    const mode = routeTypes.get(rtype)
    if (mode) {
      modes.add(mode)
    }
  }
  return {
    // GTFS properties
    id: stop.id,
    location_type: stop.location_type,
    stop_id: stop.stop_id,
    stop_name: stop.stop_name,
    stop_desc: stop.stop_desc,
    stop_timezone: stop.stop_timezone,
    stop_url: stop.stop_url,
    zone_id: stop.zone_id,
    wheelchair_boarding: stop.wheelchair_boarding,
    platform_code: stop.platform_code,
    tts_stop_name: stop.tts_stop_name,
    // Derived properties
    marked: stop.marked,
    routes_count: stop.route_stops.length,
    routes_modes: Array.from(modes).join(','),
    agencies_count: agencies.size,
    visit_count_daily_average: roundOr(stop.visits?.total?.visit_average),
    visit_count_monday_average: roundOr(stop.visits?.monday?.visit_average),
    visit_count_tuesday_average: roundOr(stop.visits?.tuesday?.visit_average),
    visit_count_wednesday_average: roundOr(stop.visits?.wednesday?.visit_average),
    visit_count_thursday_average: roundOr(stop.visits?.thursday?.visit_average),
    visit_count_friday_average: roundOr(stop.visits?.friday?.visit_average),
    visit_count_saturday_average: roundOr(stop.visits?.saturday?.visit_average),
    visit_count_sunday_average: roundOr(stop.visits?.sunday?.visit_average),
  }
}

function roundOr (value: number | null | undefined): number | null {
  const digits = 2
  if (value == null) {
    return null
  }
  const factor = Math.pow(10, digits)
  return Math.round(value * factor) / factor
}<|MERGE_RESOLUTION|>--- conflicted
+++ resolved
@@ -28,17 +28,13 @@
     stop_id
   }
     geometry
-<<<<<<< HEAD
     feed_version {
       sha1
       feed {
         onestop_id
       }
     }
-    census_geographies(where:{radius:0.0}) {
-=======
     census_geographies(limit: 100, where:{dataset: $dataset_name, layer: $layer_name, radius:0.0}) {
->>>>>>> 8008159c
       id
       geoid
       layer_name
