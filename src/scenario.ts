import { gql } from 'graphql-tag'
import { format } from 'date-fns'
import {
  type StopDeparture,
  type StopTime,
  StopDepartureQueryVars,
  stopDepartureQuery
} from './departure'
import { StopDepartureCache } from './departure-cache'
import {
  type Stop,
  type StopGql,
  stopQuery,
  stopSetDerived
} from './stop'
import type { Agency } from './agency'
import {
  type Route,
  type RouteGql,
  routeSetDerived,
  routeQuery,
  newRouteHeadwaySummary
} from './route'
import { TaskQueue } from './task-queue'
import type { GraphQLClient } from './graphql'
import { type dow, routeTypes } from '~/src/constants'
import type { Bbox } from '~/src/geom'

/**
 * Task definitions for the scenario fetcher
 */
export interface StopFetchTask {
  after: number
  feedOnestopId: string
  feedVersionSha1: string
}

export interface RouteFetchTask {
  feedOnestopId: string
  feedVersionSha1: string
  ids: number[]
}

/**
 * Configuration for scenario fetching
 */
export interface ScenarioConfig {
  bbox?: Bbox
  scheduleEnabled: boolean
  startDate?: Date
  endDate?: Date
  geographyIds?: number[]
  stopLimit?: number
  maxConcurrentDepartures?: number
}

export interface ScenarioFilter {
  startTime?: Date
  endTime?: Date
  selectedRouteTypes: number[]
  selectedDays: dow[]
  selectedAgencies: string[]
  selectedDayOfWeekMode: string
  selectedTimeOfDayMode: string
  frequencyUnder?: number
  frequencyOver?: number
  frequencyUnderEnabled: boolean
  frequencyOverEnabled: boolean
}

/**
 * Result of scenario fetching
 */
export interface ScenarioData {
  routes: RouteGql[]
  stops: StopGql[]
  feedVersions: FeedVersion[]
  stopDepartureCache: StopDepartureCache
  isComplete: boolean
}

export interface ScenarioFilterResult {
  routes: Route[]
  stops: Stop[]
  agencies: Agency[]
  stopDepartureCache: StopDepartureCache
  isComplete: boolean
  feedVersions: FeedVersion[]
}

/**
 * Progress information for scenario fetching
 */
export interface ScenarioProgress {
  isLoading: boolean
  stopDepartureProgress: { total: number, completed: number }
  feedVersionProgress: { total: number, completed: number }
  currentStage: 'feed-versions' | 'stops' | 'routes' | 'schedules' | 'complete' | 'ready'
  error?: any
  // Partial data available during progress
  partialData?: {
    stops: StopGql[]
    routes: RouteGql[]
    feedVersions: FeedVersion[]
  }
}

/**
 * Callback interface for scenario fetching events
 */
export interface ScenarioCallbacks {
  onProgress?: (progress: ScenarioProgress) => void
  onComplete?: (result: ScenarioData) => void
  onError?: (error: any) => void
}

/**
 * Main class for fetching scenario data
 */
export class ScenarioFetcher {
  private config: ScenarioConfig
  private callbacks: ScenarioCallbacks
  private client: GraphQLClient

  // Internal state
  private stopDepartureCache = new StopDepartureCache()
  private stopLimit = 1000
  private stopTimeBatchSize = 100
  private maxConcurrentDepartures = 8

  // Dynamic progress getters
  private get feedVersionProgress (): { total: number, completed: number } {
    const stopProgress = this.stopFetchQueue.getProgress()
    const routeProgress = this.routeFetchQueue.getProgress()
    return {
      total: stopProgress.total + routeProgress.total,
      completed: stopProgress.completed + routeProgress.completed
    }
  }

  private get stopDepartureProgress (): { total: number, completed: number } {
    return this.stopDepartureQueue.getProgress()
  }

  // Task queues
  private stopFetchQueue: TaskQueue<StopFetchTask>
  private routeFetchQueue: TaskQueue<RouteFetchTask>
  private stopDepartureQueue: TaskQueue<StopDepartureQueryVars>

  // Results
  private stopResults: StopGql[] = []
  private routeResults: RouteGql[] = []
  private feedVersions: FeedVersion[] = []

  constructor (
    config: ScenarioConfig,
    client: GraphQLClient,
    callbacks: ScenarioCallbacks = {}
  ) {
    this.config = config
    this.callbacks = callbacks
    this.client = client
    this.stopLimit = config.stopLimit ?? 1000
    this.maxConcurrentDepartures = config.maxConcurrentDepartures ?? 8

    // Initialize task queues
    this.stopFetchQueue = new TaskQueue<StopFetchTask>(
      this.maxConcurrentDepartures,
      task => this.fetchStops(task), {
        onProgress: () => { this.updateProgress('stops', true) },
        onError: error => this.callbacks.onError?.(error)
      }
    )

    this.routeFetchQueue = new TaskQueue<RouteFetchTask>(
      this.maxConcurrentDepartures,
      task => this.fetchRoutes(task), {
        onError: error => this.callbacks.onError?.(error)
      }
    )

    this.stopDepartureQueue = new TaskQueue<StopDepartureQueryVars>(
      this.maxConcurrentDepartures,
      task => this.fetchStopDepartures(task), {
        onProgress: () => { this.updateProgress('schedules', true) },
        onError: error => this.callbacks.onError?.(error)
      }
    )
  }

  async fetch (): Promise<ScenarioData> {
    try {
      return await this.fetchMain()
    } catch (error) {
      this.callbacks.onError?.(error)
      throw error
    }
  }

  // Start the scenario fetching process
  private async fetchMain (): Promise<ScenarioData> {
    // Reset state
    this.stopResults = []
    this.routeResults = []
    this.feedVersions = []
    this.stopDepartureCache = new StopDepartureCache()

    // FIRST STAGE: Fetch active feed versions in the area
    await this.wrapTimer('Feed version discovery', 'feed-versions', async () => {
      await this.fetchFeedVersions()
      console.log(`Found ${this.feedVersions.length} feed versions`)
      for (const fv of this.feedVersions) {
        console.log(`    ${fv.feed?.onestop_id} ${fv.sha1}`)
      }
    })

    // SECOND STAGE: Fetch stops for all feed versions
    await this.wrapTimer('Stop discovery', 'stops', async () => {
      // Enqueue stop fetch tasks
      for (const feedVersion of this.feedVersions) {
        this.stopFetchQueue.enqueueOne({
          after: 0,
          feedOnestopId: feedVersion.feed.onestop_id,
          feedVersionSha1: feedVersion.sha1
        })
      }
      // Wait for all stop fetching to complete
      await this.stopFetchQueue.wait()
      // Wait for all route fetching to complete
      await this.routeFetchQueue.wait()
      console.log(`Fetched ${this.stopResults.length} stops and ${this.routeResults.length} routes`)
    })

    // THIRD STAGE: Wait for all stop departure queries to complete
    await this.wrapTimer('Schedule queries', 'schedules', async () => {
      await this.stopDepartureQueue.wait()
    })
    this.stopDepartureCache.debugStats()
    console.log(`Completed fetching schedules`)

    // FINAL STAGE: Apply filters and build final result
    const result: ScenarioData = {
      routes: this.routeResults,
      stops: this.stopResults,
      feedVersions: this.feedVersions,
      stopDepartureCache: this.stopDepartureCache,
      isComplete: true
    }
    this.callbacks.onComplete?.(result)
    this.updateProgress('complete', false)
    console.log(`🎉 Scenario complete: ${this.stopResults.length} stops, ${this.routeResults.length} routes`)
    return result
  }

  // Fetch active feed versions in the specified area
  private async fetchFeedVersions (): Promise<void> {
    const variables = { where: { bbox: convertBbox(this.config.bbox) } }
    const response = await this.client.query<{ feeds: FeedGql[] }>(feedVersionQuery, variables)
    const feedData: FeedGql[] = response.data?.feeds || []
    this.feedVersions = feedData.map(feed => feed.feed_state.feed_version)
  }

  // Fetch stops from GraphQL API
  private async fetchStops (task: StopFetchTask): Promise<void> {
    const b = (this.config.bbox == null ? null : convertBbox(this.config.bbox))
    const geoIds = this.config.geographyIds || []
    const variables = {
      after: task.after,
      limit: this.stopLimit,
      where: {
        location_type: 0,
        feed_version_sha1: task.feedVersionSha1,
        location: {
          bbox: geoIds.length > 0 ? null : b,
          geography_ids: geoIds.length > 0 ? geoIds : null,
        }
      }
    }
    const response = await this.client.query<{ stops: StopGql[] }>(stopQuery, variables)
    const stopData: StopGql[] = response.data?.stops || []

    // Add to results
    this.stopResults.push(...stopData)
    console.log(`Fetched ${stopData.length} stops from ${task.feedOnestopId}:${task.feedVersionSha1}`)

    // Extract route IDs and fetch routes
    const routeIds: Set<number> = new Set()
    for (const stop of stopData) {
      for (const rs of stop.route_stops || []) {
        routeIds.add(rs.route?.id)
      }
    }

    // Enqueue route fetching
    if (routeIds.size > 0) {
      this.routeFetchQueue.enqueueOne({ feedOnestopId: task.feedOnestopId, feedVersionSha1: task.feedVersionSha1, ids: [...routeIds] })
    }

    // Enqueue stop departure fetching
    const stopIds = stopData.map(s => s.id)
    this.enqueueStopDepartureFetch(stopIds)

    // Continue fetching more stops only if we got a full batch
    // If we got fewer than the limit, we've reached the end
    if (stopData.length >= this.stopLimit && stopIds.length > 0) {
      this.stopFetchQueue.enqueueOne({
        after: stopIds[stopIds.length - 1],
        feedOnestopId: task.feedOnestopId,
        feedVersionSha1: task.feedVersionSha1
      })
    }
  }

  // Fetch routes from GraphQL API
  private async fetchRoutes (task: RouteFetchTask): Promise<void> {
    // fetch dummy routes if empty to simplify control flow
    const currentRouteIds = new Set<number>(this.routeResults.map(r => r.id))
    const fetchRouteIds = task.ids.filter(id => !currentRouteIds.has(id))
    const response = await this.client.query<{ routes: RouteGql[] }>(routeQuery, { ids: fetchRouteIds.length > 0 ? fetchRouteIds : [0] })

    // Merge with existing routes
    const routeData: RouteGql[] = response.data?.routes || []
    const routeIdx = new Map<number, RouteGql>()
    for (const route of this.routeResults) {
      routeIdx.set(route.id, route)
    }
    for (const route of routeData) {
      routeIdx.set(route.id, route)
    }
    this.routeResults = [...routeIdx.values()]
  }

  // Fetch stop departures from GraphQL API
  private async fetchStopDepartures (task: StopDepartureQueryVars): Promise<void> {
    if (!this.config.scheduleEnabled || task.ids.length === 0) {
      return
    }

    const fetchDates = `sunday:${task.get('sunday')}, monday:${task.get('monday')}, tuesday:${task.get('tuesday')}, wednesday:${task.get('wednesday')}, thursday:${task.get('thursday')}, friday:${task.get('friday')}, saturday:${task.get('saturday')}`
    console.log(`Fetching stop departures for ${task.ids.length} stops on dates ${fetchDates}`)
    const response = await this.client.query<{ stops: StopDeparture[] }>(stopDepartureQuery, task)

    // Update cache
    const stopData: StopDeparture[] = response.data?.stops || []
    const dowDateStringLower = ['sunday', 'monday', 'tuesday', 'wednesday', 'thursday', 'friday', 'saturday']
    for (const dow of dowDateStringLower) {
      const dowDate = task.get(dow)
      if (!dowDate) {
        continue
      }
      for (const stop of stopData) {
        let r: StopTime[] = []
        if (dow === 'monday') { r = stop.monday || [] }
        if (dow === 'tuesday') { r = stop.tuesday || [] }
        if (dow === 'wednesday') { r = stop.wednesday || [] }
        if (dow === 'thursday') { r = stop.thursday || [] }
        if (dow === 'friday') { r = stop.friday || [] }
        if (dow === 'saturday') { r = stop.saturday || [] }
        if (dow === 'sunday') { r = stop.sunday || [] }
        this.stopDepartureCache.add(stop.id, dowDate, r)
      }
    }
  }

  // Enqueue stop departure fetching tasks
  private enqueueStopDepartureFetch (stopIds: number[]) {
    if (stopIds.length === 0) {
      return
    }

    const dates = getSelectedDateRange(this.config)
    const weekSize = 7
    const tasks: StopDepartureQueryVars[] = []

    // Build all tasks first
    for (let sid = 0; sid < stopIds.length; sid += this.stopTimeBatchSize) {
      for (let i = 0; i < dates.length; i += weekSize) {
        const w = new StopDepartureQueryVars()
        w.ids = stopIds.slice(sid, sid + this.stopTimeBatchSize)
        for (const d of dates.slice(i, i + weekSize)) {
          w.setDay(d)
        }
        tasks.push(w)
      }
    }

    // Enqueue all tasks
    this.stopDepartureQueue.enqueue(tasks)
  }

  private async wrapTimer (operation: string, stage: ScenarioProgress['currentStage'], fn: () => Promise<void>) {
    this.updateProgress(stage, true)
    const startTime = performance.now()
    console.log(`⏱️ Starting ${operation}...`)
    await fn()
    const duration = performance.now() - startTime
    console.log(`✅ Completed ${operation} in ${duration.toFixed(2)}ms`)
    this.updateProgress(stage, true)
  }

  private async updateProgress (stage: ScenarioProgress['currentStage'], loading: boolean) {
    const progress: ScenarioProgress = {
      isLoading: loading,
      stopDepartureProgress: this.stopDepartureProgress,
      feedVersionProgress: this.feedVersionProgress,
      currentStage: stage,
      partialData: {
        stops: this.stopResults,
        routes: this.routeResults,
        feedVersions: this.feedVersions
      }
    }
    this.callbacks.onProgress?.(progress)
  }
}

export function applyScenarioResultFilter (
  data: ScenarioData,
  config: ScenarioConfig,
  filter: ScenarioFilter
): ScenarioFilterResult {
  const sdCache = data.stopDepartureCache
  const selectedDateRangeValue = getSelectedDateRange(config)
  const selectedDayOfWeekModeValue = filter.selectedDayOfWeekMode || ''
  const selectedDaysValue = filter.selectedDays || []
  const selectedRouteTypesValue = filter.selectedRouteTypes || []
  const selectedAgenciesValue = filter.selectedAgencies || []
  const startTimeValue = filter.startTime ? format(filter.startTime, 'HH:mm:ss') : '00:00:00'
  const endTimeValue = filter.endTime ? format(filter.endTime, 'HH:mm:ss') : '24:00:00'
  const frequencyUnderValue = (filter.frequencyUnderEnabled ? filter.frequencyUnder : -1) || -1
  const frequencyOverValue = (filter.frequencyOverEnabled ? filter.frequencyOver : -1) || -1
  ///////////

  // Apply route filters
  const routeFeatures = data.routes.map((routeGql): Route => {
    const route: Route = {
      ...routeGql,
      route_name: routeGql.route_long_name || routeGql.route_short_name || routeGql.route_id,
      agency_name: routeGql.agency?.agency_name || 'Unknown',
      route_mode: routeTypes.get(routeGql.route_type) || 'Unknown',
      marked: true,
      average_frequency: null,
      fastest_frequency: null,
      slowest_frequency: null,
      headways: newRouteHeadwaySummary(),
      __typename: 'Route', // backwards compat
    }
    routeSetDerived(
      route,
      selectedDateRangeValue,
      startTimeValue,
      endTimeValue,
      selectedRouteTypesValue,
      selectedAgenciesValue,
      frequencyUnderValue,
      frequencyOverValue,
      sdCache,
    )
    return route
  })
  const markedRoutes = new Set(routeFeatures.filter(r => r.marked).map(r => r.id))

  // Apply stop filters
  const stopFeatures = data.stops.map((stopGql): Stop => {
    const stop: Stop = {
      ...stopGql,
      marked: true,
      visits: null,
      __typename: 'Stop', // backwards compat
    }
    stopSetDerived(
      stop,
      selectedDaysValue,
      selectedDayOfWeekModeValue,
      selectedDateRangeValue,
      startTimeValue,
      endTimeValue,
      selectedRouteTypesValue,
      selectedAgenciesValue,
      frequencyUnderValue,
      frequencyOverValue,
      markedRoutes,
      sdCache
    )
    return stop
  })
  const _markedStops = new Set(stopFeatures.filter(s => s.marked).map(s => s.id))

  // Apply agency filters
  const agencyData = new Map()
  for (const stop of stopFeatures) {
    for (const rstop of stop.route_stops || []) {
      const agency = rstop.route.agency
      const aid = agency?.agency_id
      if (!aid) {
        continue // no valid agency listed for this stop?
      }
      const adata = agencyData.get(aid) || {
        id: aid,
        routes: new Set(),
        routes_modes: new Set(),
        stops: new Set(),
        agency: agency,
      }
      adata.routes.add(rstop.route.id)
      adata.routes_modes.add(rstop.route.route_type)
      adata.stops.add(stop.id)
      agencyData.set(aid, adata)
    }
  }
  const markedAgencies: Set<number> = new Set()
  stopFeatures.filter(s => s.marked).forEach((s) => {
    for (const rstop of s.route_stops || []) {
      markedAgencies.add(rstop.route.agency?.id)
    }
  })
  routeFeatures.filter(s => s.marked).forEach((s) => {
    markedAgencies.add(s.agency?.id)
  })
  const agencyDataValues = [...agencyData.values()]
  const agencyFeatures: Agency[] = agencyDataValues.map((adata): Agency => {
    const agency = adata.agency as Agency
    return {
      marked: markedAgencies.has(agency.id),
      routes_count: adata.routes.size, // adata.routes.intersection(markedRoutes).size,
      routes_modes: [...adata.routes_modes].map(r => (routeTypes.get(r) || 'Unknown')).join(', '),
      stops_count: adata.stops.size, // adata.stops.intersection(markedStops).size,
      id: agency.id,
      agency_id: agency.agency_id,
      agency_name: agency.agency_name,
      agency_email: agency.agency_email,
      agency_fare_url: agency.agency_fare_url,
      agency_lang: agency.agency_lang,
      agency_phone: agency.agency_phone,
      agency_timezone: agency.agency_timezone,
<<<<<<< HEAD
      __typename: 'Stop', // backwards compat
=======
      __typename: 'Agency', // backwards compat
>>>>>>> f3e36dcc
    }
  })

  ///////////
  const result: ScenarioFilterResult = {
    routes: routeFeatures,
    stops: stopFeatures,
    agencies: agencyFeatures,
    feedVersions: [],
    stopDepartureCache: sdCache,
    isComplete: true
  }
  return result
}

function convertBbox (bbox: Bbox | undefined): any {
  return {
    min_lon: bbox ? bbox.sw.lon : null,
    min_lat: bbox ? bbox.sw.lat : null,
    max_lon: bbox ? bbox.ne.lon : null,
    max_lat: bbox ? bbox.ne.lat : null
  }
}

function getSelectedDateRange (config: ScenarioConfig): Date[] {
  const sd = new Date((config.startDate || new Date()).valueOf())
  const ed = new Date((config.endDate || new Date()).valueOf())
  const dates = []
  while (sd <= ed) {
    dates.push(new Date(sd.valueOf()))
    sd.setDate(sd.getDate() + 1)
  }
  // console.log(`Selected date range: ${sd.toISOString()} to ${ed.toISOString()}: dates ${dates.map(d => d.toISOString()).join(', ')}`)
  return dates
}

/**
 * Feed data from GraphQL
 */
export interface FeedVersion {
  id: string
  sha1: string
  feed: {
    id: number
    onestop_id: string
  }
}

export interface FeedGql {
  id: string
  onestop_id: string
  feed_state: {
    feed_version: FeedVersion
  }
}

export const feedVersionQuery = gql`
query ($where: FeedFilter) {
  feeds(where: $where) {
    id
    onestop_id
    feed_state {
      feed_version {
        id
        sha1
        feed {
          id
          onestop_id
        }
      }
    }
  }
}`<|MERGE_RESOLUTION|>--- conflicted
+++ resolved
@@ -533,11 +533,7 @@
       agency_lang: agency.agency_lang,
       agency_phone: agency.agency_phone,
       agency_timezone: agency.agency_timezone,
-<<<<<<< HEAD
-      __typename: 'Stop', // backwards compat
-=======
       __typename: 'Agency', // backwards compat
->>>>>>> f3e36dcc
     }
   })
 
