--- conflicted
+++ resolved
@@ -10,11 +10,7 @@
   return undefined
 }
 
-<<<<<<< HEAD
-export function fmtDate (d: Date | null, fmt: string = dateFmt): string {
-=======
 export function fmtDate (d: Date | undefined, fmt: string = dateFmt): string {
->>>>>>> f3e36dcc
   if (!d) {
     return ''
   }
@@ -28,11 +24,7 @@
   return undefined
 }
 
-<<<<<<< HEAD
-export function fmtTime (d: Date | null, fmt: string = timeFmt): string {
-=======
 export function fmtTime (d: Date | undefined, fmt: string = timeFmt): string {
->>>>>>> f3e36dcc
   if (!d) {
     return ''
   }
