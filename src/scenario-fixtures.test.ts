--- conflicted
+++ resolved
@@ -9,12 +9,8 @@
   serializeScenarioTestFixture,
   type ScenarioTestFixture
 } from './scenario-fixtures'
-<<<<<<< HEAD
-import { parseDate } from './datetime'
-=======
 import { parseDate, parseTime } from './datetime'
 import type { GraphQLClient } from './graphql'
->>>>>>> f3e36dcc
 import type { Bbox } from '~/src/geom'
 
 /**
@@ -53,24 +49,16 @@
         valid: true
       } as Bbox,
       scheduleEnabled: true,
-<<<<<<< HEAD
-      startDate: parseDate('2024-07-03')!,
-      endDate: parseDate('2024-07-10')!,
-=======
       startDate: parseDate('2024-07-03'),
       endDate: parseDate('2024-07-10'),
->>>>>>> f3e36dcc
       geographyIds: [12345],
       stopLimit: 500
     }
 
     // Create test filter with dates and complex settings
     const testFilter: ScenarioFilter = {
-<<<<<<< HEAD
-=======
       startTime: parseTime('06:00:00'),
       endTime: parseTime('22:00:00'),
->>>>>>> f3e36dcc
       selectedRouteTypes: [3, 1],
       selectedDays: ['monday', 'tuesday', 'wednesday', 'thursday', 'friday'],
       selectedAgencies: ['agency-1', 'agency-2'],
