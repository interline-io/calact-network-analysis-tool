{
<<<<<<< HEAD
  "eslint.format.enable": true,
  "eslint.lintTask.enable": true,
  "editor.codeActionsOnSave": {
    "source.fixAll.eslint": "explicit"
  },
  "eslint.validate": [
    "javascript",
    "javascriptreact",
    "typescript",
    "vue"
  ],
  "[vue]": {
    "editor.defaultFormatter": "dbaeumer.vscode-eslint",
    "editor.formatOnSave": true
  },
  "[javascript]": {
    "editor.defaultFormatter": "dbaeumer.vscode-eslint",
    "editor.formatOnSave": true
  },
  "[typescript]": {
    "editor.defaultFormatter": "dbaeumer.vscode-eslint",
    "editor.formatOnSave": true
  },
  "search.exclude": {
    "**/yarn.lock": true,
    "**/.yarn": true,
    "**/node_modules": true,
    "**/.git": true,
    "**/dist": true,
    "**/.output": true,
    "**/.nuxt": true
  }
=======
"eslint.format.enable": true,
"eslint.lintTask.enable": true,
"editor.codeActionsOnSave": {
"source.fixAll.eslint": "explicit"
},
"eslint.validate": [
"javascript",
"javascriptreact",
"typescript",
"vue"
],
"[vue]": {
"editor.defaultFormatter": "dbaeumer.vscode-eslint",
"editor.formatOnSave": true
},
"[javascript]": {
"editor.defaultFormatter": "dbaeumer.vscode-eslint",
"editor.formatOnSave": true
},
"[typescript]": {
"editor.defaultFormatter": "dbaeumer.vscode-eslint",
"editor.formatOnSave": true
},
"search.exclude": {
"**/yarn.lock": true,
"**/.yarn": true,
"**/node_modules": true,
"**/.git": true,
"**/dist": true,
"**/.output": true,
"**/.nuxt": true
}
>>>>>>> 881e79e9
}<|MERGE_RESOLUTION|>--- conflicted
+++ resolved
@@ -1,38 +1,4 @@
 {
-<<<<<<< HEAD
-  "eslint.format.enable": true,
-  "eslint.lintTask.enable": true,
-  "editor.codeActionsOnSave": {
-    "source.fixAll.eslint": "explicit"
-  },
-  "eslint.validate": [
-    "javascript",
-    "javascriptreact",
-    "typescript",
-    "vue"
-  ],
-  "[vue]": {
-    "editor.defaultFormatter": "dbaeumer.vscode-eslint",
-    "editor.formatOnSave": true
-  },
-  "[javascript]": {
-    "editor.defaultFormatter": "dbaeumer.vscode-eslint",
-    "editor.formatOnSave": true
-  },
-  "[typescript]": {
-    "editor.defaultFormatter": "dbaeumer.vscode-eslint",
-    "editor.formatOnSave": true
-  },
-  "search.exclude": {
-    "**/yarn.lock": true,
-    "**/.yarn": true,
-    "**/node_modules": true,
-    "**/.git": true,
-    "**/dist": true,
-    "**/.output": true,
-    "**/.nuxt": true
-  }
-=======
 "eslint.format.enable": true,
 "eslint.lintTask.enable": true,
 "editor.codeActionsOnSave": {
@@ -65,5 +31,4 @@
 "**/.output": true,
 "**/.nuxt": true
 }
->>>>>>> 881e79e9
 }