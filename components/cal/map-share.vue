--- conflicted
+++ resolved
@@ -22,18 +22,11 @@
 
 <script lang="ts" setup>
 import { computed } from 'vue'
-<<<<<<< HEAD
-=======
 import { type Stop, stopToStopCsv } from '~/src/stop'
 import { type Route, routeToRouteCsv } from '~/src/route'
 import { type Agency, agencyToAgencyCsv } from '~/src/agency'
 import type { Feature } from '~/src/geom'
->>>>>>> b19098fd
 import { useToastNotification } from '#imports'
-import { type Stop, stopToStopCsv } from '~/src/stop'
-import { type Route, routeToRouteCsv } from '~/src/route'
-import { type Agency, agencyToAgencyCsv } from '~/src/agency'
-import type { Feature } from '~/src/geom'
 
 const props = defineProps<{
   stopFeatures: Stop[]
