--- conflicted
+++ resolved
@@ -387,19 +387,12 @@
 <script lang="ts">
 import { eachDayOfInterval } from 'date-fns'
 import { defineEmits } from 'vue'
-<<<<<<< HEAD
-=======
 import type { Stop } from '~/src/stop'
->>>>>>> b19098fd
 import { type dow, dowValues, routeTypes, dataDisplayModes, baseMapStyles } from '~/src/constants'
 </script>
 
 <script setup lang="ts">
 import { fmtDate } from '~/src/datetime'
-<<<<<<< HEAD
-import type { Stop } from '~/src/stop'
-=======
->>>>>>> b19098fd
 
 const menuItems = [
   { icon: 'calendar-blank', label: 'Timeframes', tab: 'timeframes' },
